--- conflicted
+++ resolved
@@ -58,6 +58,8 @@
   properties        properties?         @relation(fields: [propertyId], references: [id])
   invoices          invoices[]
   payment_reminders payment_reminders[]
+
+  conversation  conversations[] @relation("BookingConversations")
 
   conversation  conversations[] @relation("BookingConversations")
 }
@@ -110,6 +112,8 @@
   invoices               invoices[]
 
   conversation  conversations[] @relation("CampaignConversations")
+
+  conversation  conversations[] @relation("CampaignConversations")
 }
 
 model chat_messages {
@@ -185,11 +189,7 @@
   description    String?
   isActive       Boolean          @default(true)
   isArchived     Boolean          @default(false)
-<<<<<<< HEAD
   lastMessageId  String?  @unique
-=======
-  lastMessageId  String?
->>>>>>> c1d0e108
   propertyId     String?
   bookingId      String?
   campaignId     String?
@@ -336,6 +336,8 @@
   property_approvals property_approvals[]
 
   conversation  conversations[] @relation("PropertyConversations")
+
+  conversation  conversations[] @relation("PropertyConversations")
 }
 
 model property_approvals {
@@ -354,6 +356,7 @@
   properties   properties     @relation(fields: [propertyId], references: [id], onDelete: Cascade)
   users        users?         @relation(fields: [reviewerId], references: [id])
 }
+
 
 
 model users {
@@ -389,6 +392,38 @@
   conversationParticipants   conversation_participants[]
   messageReactions           message_reactions[]
   messageReadReceipts        message_read_receipts[]
+  id                         String               @id
+  clerkId                    String               @unique
+  email                      String               @unique
+  firstName                  String?
+  lastName                   String?
+  full_name                  String?
+  imageUrl                   String?
+  phone                      String?
+  role                       UserRole             @default(USER)
+  isActive                   Boolean              @default(true)
+  createdAt                  DateTime             @default(now())
+  updatedAt                  DateTime             @updatedAt
+  
+  // EXISTING RELATIONSHIPS
+  bookings                   bookings[]
+  campaigns                  campaigns[]
+  chat_messages              chat_messages[]
+  invoices                   invoices[]
+  payment_reminders          payment_reminders[]
+  payment_settings           payment_settings?
+  properties                 properties[]
+  property_approvals         property_approvals[]
+  
+  // UPDATED MESSAGING RELATIONSHIPS
+  sentMessages               messages[]           @relation("MessageSender")
+  receivedMessages           messages[]           @relation("MessageRecipient")
+  
+  // NEW MESSAGING RELATIONSHIPS
+  createdConversations       conversations[]      @relation("ConversationCreator")
+  conversationParticipants   conversation_participants[]
+  messageReactions           message_reactions[]
+  messageReadReceipts        message_read_receipts[]
 }
 
 enum ApprovalStatus {
