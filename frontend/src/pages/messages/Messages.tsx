--- conflicted
+++ resolved
@@ -258,10 +258,7 @@
   };
 
   if (!isLoaded) {
-<<<<<<< HEAD
-    return <LoadingState message="Loading authentication..." />;
-  }
-=======
+
     return (
       <div className="h-full w-full flex items-center justify-center bg-[hsl(var(--background))]">
         <div className="text-center">
@@ -273,7 +270,6 @@
       </div>
     );
   } //
->>>>>>> f86d2119
 
   if (isPageLoading) {
     return <LoadingState message="Loading your conversations..." />;
