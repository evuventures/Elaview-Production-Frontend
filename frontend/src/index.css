--- conflicted
+++ resolved
@@ -451,15 +451,10 @@
   }
 
   /* ================================
-<<<<<<< HEAD
-     COMPONENT-SPECIFIC FIXES
-     ================================ */  /* Badge improvements */
-=======
      COMPONENT-SPECIFIC FIXES - DARK THEME
      ================================ */
   
   /* Dark theme badge improvements */
->>>>>>> 69adb5d2
   .badge-primary {
     background: hsl(var(--primary) / 0.2);
     color: hsl(var(--primary));
